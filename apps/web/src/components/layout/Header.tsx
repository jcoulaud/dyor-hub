'use client';

import Image from 'next/image';
import Link from 'next/link';
import { UserMenu } from '../auth/UserMenu';

export function Header() {
  return (
    <header className='sticky top-0 z-50 w-full border-b border-white/5 bg-black/80 backdrop-blur-xl'>
      <div className='container mx-auto px-4 sm:px-6 lg:px-8'>
        <div className='flex h-16 items-center'>
          <div className='w-[140px]'>
            <Link href='/'>
              <div className='flex items-center'>
                <Image
                  src='/logo.png'
                  alt='DYOR hub'
                  width={140}
                  height={40}
                  className='h-auto w-auto'
                  priority
                />
              </div>
            </Link>
          </div>
          <div className='flex-1 flex items-center justify-center'>
            <nav>
              <Link
                href='/links'
<<<<<<< HEAD
                className='px-3 py-1.5 text-[13px] text-zinc-400 hover:text-white transition-colors rounded-md bg-zinc-800/40'>
=======
                className='px-2 sm:px-3 py-1.5 text-[13px] text-zinc-400 hover:text-white transition-colors rounded-md bg-zinc-800/40 whitespace-nowrap'>
>>>>>>> 1cf94a23
                Official Links
              </Link>
            </nav>
          </div>
          <div className='w-[140px] flex justify-end'>
            <UserMenu />
          </div>
        </div>
      </div>
    </header>
  );
}<|MERGE_RESOLUTION|>--- conflicted
+++ resolved
@@ -27,11 +27,7 @@
             <nav>
               <Link
                 href='/links'
-<<<<<<< HEAD
-                className='px-3 py-1.5 text-[13px] text-zinc-400 hover:text-white transition-colors rounded-md bg-zinc-800/40'>
-=======
                 className='px-2 sm:px-3 py-1.5 text-[13px] text-zinc-400 hover:text-white transition-colors rounded-md bg-zinc-800/40 whitespace-nowrap'>
->>>>>>> 1cf94a23
                 Official Links
               </Link>
             </nav>
